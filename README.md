--- conflicted
+++ resolved
@@ -222,15 +222,10 @@
 
 To run the binary on login, create a shortcut to the binary and place it in the `shell:startup` folder. See [this windows support article](https://support.microsoft.com/en-us/windows/add-an-app-to-run-automatically-at-startup-in-windows-10-150da165-dcd9-7230-517b-cf3c295d89dd) for more details.
 
-<<<<<<< HEAD
 > [!WARNING]
 > * If you receive filesystem errors, you may need to run Backrest as an administrator for full filesystem access.
 > * Backrest is **not** tested on Windows to the same extent as Linux and macOS. Some features may not work as expected.
-=======
-warning: If you get filesystem errors you may need to run Backrest as administrator for full filesystem access.
-
-warning: Backrest is not tested on Windows to the same bar as Linux and macOS. Some features may not work as expected.
->>>>>>> 6ca90ecd
+
 
 # Configuration
 
